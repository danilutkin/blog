<<<<<<< HEAD
/* Tiny, readable defaults with modern touches */
:root {
  color-scheme: light dark;
  font-family: system-ui, -apple-system, BlinkMacSystemFont, "Segoe UI", sans-serif;
  line-height: 1.6;
  margin: 0;
  --surface: color-mix(in srgb, Canvas 92%, CanvasText 8%);
  --surface-border: color-mix(in srgb, CanvasText 20%, transparent);
  --card-radius: 1.1rem;
=======
/* Minimal Hacker News-inspired styling */
:root {
  color-scheme: light;
  font-family: Verdana, Geneva, sans-serif;
  line-height: 1.4;
>>>>>>> 05f67d2d
}

body {
<<<<<<< HEAD
  background: color-mix(in srgb, Canvas 98%, CanvasText 3%);
  margin: 0 auto;
  max-width: 52rem;
  padding: 2.5rem 1.5rem 4rem;
}
a {
  color: inherit;
=======
  background-color: #f6f6ef;
  color: #2c2c2c;
  margin: 0;
  font-size: 14px;
}

header {
  background-color: #ff6600;
  color: #000;
  border-bottom: 2px solid #d44a00;
  padding: 8px 12px;
}

header h1 {
  font-size: 18px;
  margin: 0;
>>>>>>> 05f67d2d
}

header p {
  margin: 4px 0 0;
}
<<<<<<< HEAD
main.feed {
  display: grid;
  gap: 2rem;
}
.post-card {
  background: var(--surface);
  border: 1px solid var(--surface-border);
  border-radius: var(--card-radius);
  box-shadow: 0 1rem 2rem -1.5rem color-mix(in srgb, CanvasText 40%, transparent);
  padding: 1.75rem;
  transition: transform 150ms ease, box-shadow 150ms ease;
}
.post-card:hover,
.post-card:focus-within {
  transform: translateY(-4px);
  box-shadow: 0 1.35rem 2.75rem -1.5rem color-mix(in srgb, CanvasText 45%, transparent);
}
.post-card h2 {
  margin: 0 0 0.35rem;
  font-size: clamp(1.4rem, 1.2rem + 0.5vw, 1.7rem);
}
.post-card > .post-date {
  color: color-mix(in srgb, CanvasText 55%, transparent);
  font-size: 0.9rem;
  margin: 0;
}
.post-card > p {
  margin-top: 0.9rem;
=======

main {
  margin: 16px auto;
  max-width: 760px;
  padding: 0 12px 24px;
}

article {
  border-bottom: 1px solid #e0e0d6;
  padding: 12px 0;
}

article:last-of-type {
  border-bottom: none;
>>>>>>> 05f67d2d
}

h2 {
  font-size: 16px;
  margin: 0 0 4px;
}

.post-date {
<<<<<<< HEAD
  color: color-mix(in srgb, CanvasText 55%, transparent);
  font-size: 0.9rem;
  margin-top: -0.25rem;
}
ul {
  padding-left: 1.2rem;
}
pre,
code {
  font-family: "SFMono-Regular", Consolas, "Liberation Mono", Menlo, monospace;
}
.glossary-term {
  align-items: center;
  display: inline-flex;
  gap: 0.4rem;
}
.glossary-trigger {
  background: none;
  border: 0;
  border-bottom: 1px dashed currentColor;
  cursor: pointer;
  font: inherit;
  padding: 0;
  text-align: left;
}
.glossary-trigger:focus-visible {
  outline: 2px solid currentColor;
  outline-offset: 3px;
}
.glossary-popover {
  background: var(--surface);
  border: 1px solid var(--surface-border);
  border-radius: 0.75rem;
  box-shadow: 0 1.75rem 3rem -2rem color-mix(in srgb, CanvasText 40%, transparent);
  margin: 0;
  max-width: min(24rem, 80vw);
  padding: 1rem 1.25rem;
}
.glossary-popover:popover-open {
  animation: popover-in 120ms ease;
}
.glossary-popover strong {
  display: block;
  font-size: 0.95rem;
  margin-bottom: 0.4rem;
}
.glossary-definition {
  display: block;
  font-size: 0.95rem;
  line-height: 1.5;
}
@keyframes popover-in {
  from {
    opacity: 0;
    transform: translateY(6px);
  }
  to {
    opacity: 1;
    transform: translateY(0);
  }
=======
  color: #828282;
  font-size: 12px;
  margin: 0 0 8px;
}

a {
  color: inherit;
  text-decoration: none;
}

a:hover,
a:focus {
  text-decoration: underline;
}

footer {
  border-top: 1px solid #e0e0d6;
  color: #828282;
  font-size: 12px;
  margin: 24px auto 0;
  max-width: 760px;
  padding: 12px;
  text-align: center;
>>>>>>> 05f67d2d
}<|MERGE_RESOLUTION|>--- conflicted
+++ resolved
@@ -1,32 +1,11 @@
-<<<<<<< HEAD
-/* Tiny, readable defaults with modern touches */
-:root {
-  color-scheme: light dark;
-  font-family: system-ui, -apple-system, BlinkMacSystemFont, "Segoe UI", sans-serif;
-  line-height: 1.6;
-  margin: 0;
-  --surface: color-mix(in srgb, Canvas 92%, CanvasText 8%);
-  --surface-border: color-mix(in srgb, CanvasText 20%, transparent);
-  --card-radius: 1.1rem;
-=======
 /* Minimal Hacker News-inspired styling */
 :root {
   color-scheme: light;
   font-family: Verdana, Geneva, sans-serif;
   line-height: 1.4;
->>>>>>> 05f67d2d
 }
 
 body {
-<<<<<<< HEAD
-  background: color-mix(in srgb, Canvas 98%, CanvasText 3%);
-  margin: 0 auto;
-  max-width: 52rem;
-  padding: 2.5rem 1.5rem 4rem;
-}
-a {
-  color: inherit;
-=======
   background-color: #f6f6ef;
   color: #2c2c2c;
   margin: 0;
@@ -43,42 +22,11 @@
 header h1 {
   font-size: 18px;
   margin: 0;
->>>>>>> 05f67d2d
 }
 
 header p {
   margin: 4px 0 0;
 }
-<<<<<<< HEAD
-main.feed {
-  display: grid;
-  gap: 2rem;
-}
-.post-card {
-  background: var(--surface);
-  border: 1px solid var(--surface-border);
-  border-radius: var(--card-radius);
-  box-shadow: 0 1rem 2rem -1.5rem color-mix(in srgb, CanvasText 40%, transparent);
-  padding: 1.75rem;
-  transition: transform 150ms ease, box-shadow 150ms ease;
-}
-.post-card:hover,
-.post-card:focus-within {
-  transform: translateY(-4px);
-  box-shadow: 0 1.35rem 2.75rem -1.5rem color-mix(in srgb, CanvasText 45%, transparent);
-}
-.post-card h2 {
-  margin: 0 0 0.35rem;
-  font-size: clamp(1.4rem, 1.2rem + 0.5vw, 1.7rem);
-}
-.post-card > .post-date {
-  color: color-mix(in srgb, CanvasText 55%, transparent);
-  font-size: 0.9rem;
-  margin: 0;
-}
-.post-card > p {
-  margin-top: 0.9rem;
-=======
 
 main {
   margin: 16px auto;
@@ -93,7 +41,6 @@
 
 article:last-of-type {
   border-bottom: none;
->>>>>>> 05f67d2d
 }
 
 h2 {
@@ -102,68 +49,6 @@
 }
 
 .post-date {
-<<<<<<< HEAD
-  color: color-mix(in srgb, CanvasText 55%, transparent);
-  font-size: 0.9rem;
-  margin-top: -0.25rem;
-}
-ul {
-  padding-left: 1.2rem;
-}
-pre,
-code {
-  font-family: "SFMono-Regular", Consolas, "Liberation Mono", Menlo, monospace;
-}
-.glossary-term {
-  align-items: center;
-  display: inline-flex;
-  gap: 0.4rem;
-}
-.glossary-trigger {
-  background: none;
-  border: 0;
-  border-bottom: 1px dashed currentColor;
-  cursor: pointer;
-  font: inherit;
-  padding: 0;
-  text-align: left;
-}
-.glossary-trigger:focus-visible {
-  outline: 2px solid currentColor;
-  outline-offset: 3px;
-}
-.glossary-popover {
-  background: var(--surface);
-  border: 1px solid var(--surface-border);
-  border-radius: 0.75rem;
-  box-shadow: 0 1.75rem 3rem -2rem color-mix(in srgb, CanvasText 40%, transparent);
-  margin: 0;
-  max-width: min(24rem, 80vw);
-  padding: 1rem 1.25rem;
-}
-.glossary-popover:popover-open {
-  animation: popover-in 120ms ease;
-}
-.glossary-popover strong {
-  display: block;
-  font-size: 0.95rem;
-  margin-bottom: 0.4rem;
-}
-.glossary-definition {
-  display: block;
-  font-size: 0.95rem;
-  line-height: 1.5;
-}
-@keyframes popover-in {
-  from {
-    opacity: 0;
-    transform: translateY(6px);
-  }
-  to {
-    opacity: 1;
-    transform: translateY(0);
-  }
-=======
   color: #828282;
   font-size: 12px;
   margin: 0 0 8px;
@@ -187,5 +72,4 @@
   max-width: 760px;
   padding: 12px;
   text-align: center;
->>>>>>> 05f67d2d
 }